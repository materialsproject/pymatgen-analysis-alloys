--- conflicted
+++ resolved
@@ -18,20 +18,16 @@
     name="pymatgen-analysis-alloys",
     packages=find_namespace_packages(include=["pymatgen.analysis.*"]),
     version="0.0.6",
-<<<<<<< HEAD
     install_requires=[
         "monty",
         "networkx",
         "numpy",
         "pandas",
         "plotly",
-        "pymatgen>=2022.0.3",
+        "pymatgen>=2023.7.17",
         "scipy>=1.8.0",
         "shapely>=1.8.2",
         ],
-=======
-    install_requires=["pymatgen>=2023.7.17", "shapely>=1.8.2"],
->>>>>>> 75a88e70
     extras_require={},
     package_data={
         "pymatgen.analysis.alloys": ["*.yaml", "*.json", "*.csv"],
